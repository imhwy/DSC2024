--- conflicted
+++ resolved
@@ -95,11 +95,7 @@
             result=response,
             retrieved_nodes=retrieved_nodes
         )
-<<<<<<< HEAD
-        if response in "Nội dung bạn đề cập không nằm trong phạm vi của nhà trường.":
-=======
-        if processed_response == RESPONSE_FAIL_CASE:
->>>>>>> dd8f87c8
+        if processed_response in FAIL_CASE:
             is_outdomain = True
             
         list_nodes = []
